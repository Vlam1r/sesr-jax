--- conflicted
+++ resolved
@@ -15,13 +15,9 @@
 tf.config.run_functions_eagerly(False)
 
 flags.DEFINE_integer('seed', 42, 'Random seed to set')
-<<<<<<< HEAD
-flags.DEFINE_integer('epochs', 10, 'Number of epochs to train')
-=======
 flags.DEFINE_integer('epochs', 300, 'Number of epochs to train')
 flags.DEFINE_integer('batch_size', 32, 'Batch size for training')
 flags.DEFINE_integer('num_crops_per_image', 64, 'Number of random crops to take from each image')
->>>>>>> 3e07b9f7
 flags.DEFINE_integer('scale', 2, 'Scaling factor')
 flags.DEFINE_string('model', 'M11', 'Model to train')
 flags.DEFINE_boolean('collapse', True, 'Use collapsed model in forward pass')
@@ -79,16 +75,6 @@
             params, state.avg_params, step_size=0.001)
         return TrainingState(params, avg_params, opt_state)
 
-<<<<<<< HEAD
-    def eval():
-        x = next(eval_dataset)
-        upscaled = network.apply(state.avg_params, x.lr)
-        logging.info({"epoch": epoch,
-                      "iteration": iteration,
-                      "mae (optimised)": f"{mae(upscaled, x.hr):.5f}",
-                      "psnr": f"{psnr(upscaled, x.hr):.2f}",
-                      # "div": f"{network.divergence(state.params, x.lr)}"
-=======
     # @jax.jit
     def eval(eval_dataset):
         batch_mean_abs_errors = []
@@ -111,10 +97,9 @@
                    })
         logging.info({"epoch": iteration // iterations_per_epoch,
                       "iteration": iteration % iterations_per_epoch,
-                      "mae (optimised)": f"{mean_abs_error:.3f}",
+                      "mae (optimised)": f"{mean_abs_error:.5f}",
                       "psnr": f"{psnr_val:.3f}",
-                      "div": f"{divergence}"
->>>>>>> 3e07b9f7
+                      #"div": f"{divergence}"
                       })
 
     # Make datasets.
@@ -139,26 +124,12 @@
     iteration = 0
 
     logging.info("Starting training loop.")
-<<<<<<< HEAD
-    for epoch in range(FLAGS.epochs):
-        logging.info(f"Starting epoch: {epoch}")
-        train_dataset, eval_dataset = get_dataset(dataset_name='div2k',
-                                                  super_res_factor=FLAGS.scale)
-
-        iteration = 0
-        for batch in train_dataset:
-            if iteration % 100 == 0:
-                eval()
-            state = SGD(state, batch)
-            iteration += 1
-=======
     for batch in train_dataset:
         if iteration % iterations_per_epoch == 0:
             # Evaluate performance at the start of each epoch
             eval(eval_dataset)
         state = SGD(state, batch)
         iteration += 1
->>>>>>> 3e07b9f7
 
     logging.info("Training loop completed.")
     jnp.savez('params.npz', state.params)
